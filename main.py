--- conflicted
+++ resolved
@@ -68,14 +68,9 @@
                     else:
                         stats[cfg["source"]] = row
                     all_ds.append(ds)
-<<<<<<< HEAD
-                except Exception:
-                    print(f'Unavailable data split "{split}" for data_dir "{subset}".')
-=======
                 except Exception as e:
                     print(f"type(e): {type(e)} - {e}")
                     print(f"Unavailable data split \"{split}\" for data_dir \"{subset}\".")
->>>>>>> 20a4eba4
                     continue
         if all_ds:
             merged = concatenate_datasets(all_ds)
