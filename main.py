import sys
import yaml
from argparse import ArgumentParser
from datasets import concatenate_datasets, disable_caching, load_dataset
from loaders import REGISTRY
from huggingface_hub import HfFolder, HfApi, login
import tempfile
import datetime

def str2bool(v):
    if v.lower() in ("yes", "true", "t", "1"):
        return True
    else:
        return False

def parse():
    parser = ArgumentParser()
    parser.add_argument("--hf_token", type=str, default="")
    parser.add_argument("--push_to_hub", type=str2bool, default=False)
    parser.add_argument("--use_all_sources", type=str2bool, default=True)
    parser.add_argument("--source", type=str, default="")
    parser.add_argument("--make_commercial_version", type=str2bool, default=True)
    return parser.parse_args()

def load_config(path="config/datasets.yaml"):
    with open(path, "r") as f:
        return yaml.safe_load(f)["datasets"]


def main():

    args = parse()
    print(args)
    with open(args.hf_token, 'r') as f:
        hf_token = f.read()
    HfFolder.save_token(hf_token)
    api = HfApi()

    # disable_caching()  # facultatif : si stream
<<<<<<< HEAD
    datasets_cfg = load_config()
    all_ds = []
    for cfg in datasets_cfg:
        print(f"Loading dataset {cfg['source']}: using {REGISTRY[cfg['source']]}")
        LoaderCls = REGISTRY[cfg["source"]]
        loader = LoaderCls(
            source=cfg["source"], 
            path=cfg["path"], 
            subset=cfg["subset"], 
            source_split=cfg["source_split"]
        )
        ds = loader.load()
        print(f"Shape de {cfg['source']}: {ds.shape}")
        print(f"{ds}\n")
        all_ds.append(ds)
    merged = concatenate_datasets(all_ds)
    print(f"Shape on concatenated dataset: {merged.shape}")
=======
    all_cfg = load_config()

    print(args.use_all_sources, type(args.use_all_sources))

    print([cfg['source'] for cfg in all_cfg])

    if not args.use_all_sources:
        for cfg in all_cfg:        
            if args.source == cfg['source']:
                all_cfg = [cfg]
                print(all_cfg)
                break
        else: 
            sys.tracebacklimit = 0 
            raise RuntimeError(f"No available dataset named {args.source} in config.")
    
    print([cfg['source'] for cfg in all_cfg])

    if args.make_commercial_version:
        print("COMMERCIAL VERSION")
        print(f"Available datasets in config: {[cfg['source'] for cfg in all_cfg]}")
        tmp_cfg = []
        for cfg in all_cfg:
            if cfg['commercial_use']:
                tmp_cfg.append(cfg)
        all_cfg = tmp_cfg
        print(f"Remaning datasets after commercial use filtering: {[cfg['source'] for cfg in all_cfg]}")
    else:
        print("NON-COMMERCIAL VERSION")
        print(f"Available datasets in config: {[cfg['source'] for cfg in all_cfg]}")
    
    if len(all_cfg) < 1:
        sys.tracebacklimit = 0 
        raise RuntimeError(f"No available dataset(s) for given parametrization (check commercial use and source(s) given).")

    for cfg in all_cfg:
        print(type(cfg['subset']))
        print(f"Loading dataset {cfg["source"]}: using {REGISTRY[cfg["source"]]}")
        LoaderCls = REGISTRY[cfg["source"]]
    
        subsets = cfg['subset'] if isinstance(cfg['subset'], list) else [cfg['subset']]
        splits = cfg['source_split'] if isinstance(cfg['source_split'], list) else [cfg['source_split']]

        all_ds = []
        for subset in subsets: 
            for split in splits:
                try:
                    loader = LoaderCls(
                        source=cfg['source'], 
                        path=cfg['path'], 
                        subset=subset, 
                        source_split=split
                    )
                    ds = loader.load()
                    print(f"Shape de {cfg['source']}: {ds.shape}")
                    print(f"{ds}\n")
                    all_ds.append(ds)
                except Exception as e:
                    print(f"Unavailable data split \"{split}\" for data_dir \"{subset}\".")
                    continue
        if not len(all_ds) > 0:
            sys.tracebacklimit = 0 
            raise RuntimeError(f"No data was loaded for dataset \"{cfg['source']}\".")
        merged = concatenate_datasets(all_ds)
        print(f"Shape on concatenated dataset: {merged.shape}")

        if args.push_to_hub:
            print("Pushing to hub")
            with tempfile.TemporaryDirectory() as tmpdir:
                merged.save_to_disk(tmpdir)
                merged.push_to_hub(
                    repo_id="LIMICS/PARTAGES", 
                    config_name=cfg["source"], 
                    commit_message=f"Pushed dataset {cfg["source"]} on {datetime.date.today().isoformat()}"
                )
        else:
            print("Not pushing to hub")
>>>>>>> 23eb4027

    # déduplication simple
    # merged = deduplicate(merged, key_column="text") # TODO : deduplicate AF

if __name__ == "__main__":
    main()<|MERGE_RESOLUTION|>--- conflicted
+++ resolved
@@ -37,25 +37,25 @@
     api = HfApi()
 
     # disable_caching()  # facultatif : si stream
-<<<<<<< HEAD
-    datasets_cfg = load_config()
-    all_ds = []
-    for cfg in datasets_cfg:
-        print(f"Loading dataset {cfg['source']}: using {REGISTRY[cfg['source']]}")
-        LoaderCls = REGISTRY[cfg["source"]]
-        loader = LoaderCls(
-            source=cfg["source"], 
-            path=cfg["path"], 
-            subset=cfg["subset"], 
-            source_split=cfg["source_split"]
-        )
-        ds = loader.load()
-        print(f"Shape de {cfg['source']}: {ds.shape}")
-        print(f"{ds}\n")
-        all_ds.append(ds)
-    merged = concatenate_datasets(all_ds)
-    print(f"Shape on concatenated dataset: {merged.shape}")
-=======
+
+    # datasets_cfg = load_config()
+    # all_ds = []
+    # for cfg in datasets_cfg:
+    #     print(f"Loading dataset {cfg['source']}: using {REGISTRY[cfg['source']]}")
+    #     LoaderCls = REGISTRY[cfg["source"]]
+    #     loader = LoaderCls(
+    #         source=cfg["source"], 
+    #         path=cfg["path"], 
+    #         subset=cfg["subset"], 
+    #         source_split=cfg["source_split"]
+    #     )
+    #     ds = loader.load()
+    #     print(f"Shape de {cfg['source']}: {ds.shape}")
+    #     print(f"{ds}\n")
+    #     all_ds.append(ds)
+    # merged = concatenate_datasets(all_ds)
+    # print(f"Shape on concatenated dataset: {merged.shape}")
+
     all_cfg = load_config()
 
     print(args.use_all_sources, type(args.use_all_sources))
@@ -133,7 +133,6 @@
                 )
         else:
             print("Not pushing to hub")
->>>>>>> 23eb4027
 
     # déduplication simple
     # merged = deduplicate(merged, key_column="text") # TODO : deduplicate AF
